--- conflicted
+++ resolved
@@ -129,15 +129,13 @@
   // Clone the boilerplate into the project
   fs.clone('android');
 
-<<<<<<< HEAD
+  const androidConfig = android.androidConfigWithDefault(configuration.android);
+
   // The id should be defined, but set it to a default if it's not for compatibility reasons
   const pkgId = configuration.bundleIds && configuration.bundleIds.android ?
     configuration.bundleIds.android.toLowerCase() :
     `com.brandingbrand.reactnative.and.${configuration.name.toLowerCase()}`;
 
-=======
-  const androidConfig = android.androidConfigWithDefault(configuration.android);
->>>>>>> 75332d06
   // Rename the boilerplate project with the app name
   rename.source('FLAGSHIP', configuration.name, 'android');
   rename.source('CONFIG_BUNDLE_ID', pkgId, 'android');
