import React, { Component } from 'react';
import {
  Image,
  StyleSheet,
  Text,
  TouchableOpacity,
  View
} from 'react-native';
import { Navigation } from 'react-native-navigation';
import { cloneDeep, find, findIndex } from 'lodash-es';
import {
  Loading,
  ReviewIndicator,
  ShareButton,
  Swatches,
  ZoomCarousel
} from '@brandingbrand/fscomponents';

import {
  withProductDetailData,
  WithProductDetailProps,
  WithProductDetailProviderProps
} from '@brandingbrand/fsproductdetail';
import withCart, { CartProps } from '../providers/cartProvider';
import { RecentlyViewedProps } from '../providers/recentlyViewedProvider';

import PSButton from './PSButton';
import PSProductCarousel from './PSProductCarousel';
import PSStepper from './PSStepper';
import PSHTMLView from './PSHTMLView';
import PSModal from './PSModal';
import Analytics, { mapProductToAnalytics } from '../lib/analytics';
import { dataSourceConfig } from '../lib/datasource';
import translate, { translationKeys } from '../lib/translations';

import * as variables from '../styles/variables';
import {
  CommerceDataSource,
  CommerceTypes,
  ReviewDataSource
} from '@brandingbrand/fscommerce';

const icons = {
  zoom: require('../../assets/images/icon-zoom.png'),
  price: require('../../assets/images/pdp-price-icon.png'),
  delivery: require('../../assets/images/pdp-delivery-icon.png'),
  return: require('../../assets/images/pdp-return-icon.png'),
  verified: require('../../assets/images/verified-purchaser.png'),
  checkmark: require('../../assets/images/white-checkmark.png'),
  back: require('../../assets/images/arrow.png'),
  share: require('../../assets/images/share.png')
};

const styles = StyleSheet.create({
  titleContainer: {
    flex: 1,
    flexDirection: 'row'
  },
  titleContainerLeft: {
    flex: 1
  },
  titleContainerRight: {
    width: 50,
    alignItems: 'flex-end'
  },
  title: {
    fontSize: 17,
    fontWeight: 'bold',
    paddingBottom: 4
  },
  brand: {
    fontSize: 17,
    fontWeight: '700',
    paddingBottom: 6
  },
  partNumber: {
    fontSize: 11,
    color: variables.color.gray,
    paddingBottom: 6
  },
  originalPrice: {
    fontSize: 14,
    color: variables.color.gray,
    textDecorationLine: 'line-through',
    paddingRight: 10
  },
  price: {
    fontSize: 18,
    fontWeight: '700',
    color: variables.palette.secondary
  },
  savings: {
    fontSize: 13,
    fontWeight: '500',
    color: variables.palette.accent,
    paddingTop: 5
  },
  zoomCarouselDotStyle: {
    height: 7,
    width: 7,
    borderRadius: 4,
    backgroundColor: variables.palette.onPrimary,
    marginHorizontal: 3,
    marginVertical: 5,
    borderWidth: 0.5
  },
  zoomCarouselDotActiveStyle: {
    backgroundColor: variables.palette.primary
  },
  zoomCarouselZoomButtonStyle: {
    right: 15,
    bottom: 8
  },
  row: {
    flexDirection: 'row'
  },
  column: {
    flex: 1
  },
  edgePadding: {
    paddingHorizontal: variables.padding.base
  },
  bottomPadding: {
    flex: 1,
    paddingBottom: variables.padding.base
  },
  tabs: {
    borderTopWidth: variables.border.width,
    borderColor: variables.border.color
  },
  tabRow: {
    borderBottomWidth: variables.border.width,
    borderColor: variables.border.color,
    paddingRight: 15
  },
  modalText: {
    textAlign: 'center'
  },
  miniModal: {
    backgroundColor: 'white',
    padding: variables.padding.base,
    justifyContent: 'center',
    alignItems: 'center',
    borderRadius: 4
  },
  iconBarWrapper: {
    paddingTop: 10,
    paddingBottom: 30,
    paddingLeft: 10,
    paddingRight: 10,
    justifyContent: 'space-around',
    alignItems: 'center'
  },
  iconBar: {
    alignItems: 'center'
  },
  iconBarImage: {
    width: 18,
    height: 18,
    marginBottom: 10
  },
  iconBarText: {
    fontSize: 11,
    fontStyle: 'italic',
    textAlign: 'center'
  },
  iconBarSeperator: {
    width: 1,
    height: 30,
    backgroundColor: variables.border.color
  },
  carouselTitle: {
    color: variables.palette.onBackground,
    fontSize: 17,
    fontWeight: '700',
    paddingLeft: 15,
    paddingRight: 15,
    paddingTop: 25,
    paddingBottom: 25
  },
  signInLink: {
    color: variables.palette.primary
  },
  shipsMsg: {
    fontSize: 10,
    paddingBottom: 5
  },
  productFees: {
    color: variables.color.gray,
    paddingTop: 15,
    fontSize: 14,
    fontWeight: '700'
  },
  productCarousel: {
    marginBottom: 20
  },
  atcModal: {
    width: 150,
    backgroundColor: variables.palette.surface,
    padding: 15,
    flexDirection: 'row',
    borderRadius: 3
  },
  atcModalText: {
    fontSize: 15,
    color: variables.palette.onSurface,
    marginLeft: 10
  },
  atcImage: {
    height: 15,
    width: 15
  },
  quantityText: {
    fontWeight: '600',
    fontSize: 15,
    paddingBottom: 6
  },
  quantityView: {
    marginTop: 15
  }
});

// TODO: RecentlyViewed and Cart providers should be updated to properly pass types through
export interface UnwrappedPSProductDetailProps extends RecentlyViewedProps {
  id: string;
  componentId: string;
  onAddToCart?: (data: any) => any; // TODO: Update this with real types
  onOpenHTMLView?: (html: string, title?: string) => void;
  reviewDataSource: ReviewDataSource;
}

export type PSProductDetailProps = UnwrappedPSProductDetailProps &
  WithProductDetailProviderProps;

export interface PSProductDetailState {
  id?: string;
  quantity: number;
  optionValues: CommerceTypes.OptionValue[];
  variantId?: string;
  modalVisible: boolean;
  modalContent?: JSX.Element;
  modalTitle?: string;
  miniModalVisible: boolean;
  miniModalContent?: JSX.Element;
}

export type PSProductDetailComponentInternalProps = UnwrappedPSProductDetailProps &
  WithProductDetailProps &
  CartProps;

class PSProductDetailComponent extends Component<
  PSProductDetailComponentInternalProps,
  PSProductDetailState
  > {
  miniModalTimer: any = null;
  needsImpression: boolean = true;

  constructor(props: PSProductDetailComponentInternalProps) {
    super(props);

    this.state = {
      modalVisible: false,
      miniModalVisible: false,
      quantity: 1,
      optionValues: []
    };
  }

  componentDidMount(): void {
    this.needsImpression = true;
  }

<<<<<<< HEAD
  componentDidUpdate(prevProps: PSProductDetailComponentInternalProps): void {
    const { commerceData, componentId } = this.props;
    const oldTitle = prevProps.commerceData && prevProps.commerceData.title;

    if (commerceData && commerceData.title && commerceData.title !== oldTitle) {
      Navigation.mergeOptions(componentId, {
        topBar: {
          title: {
            text: commerceData.title
          }
        }
      });
=======
  componentDidUpdate(): void {
    const { commerceData } = this.props;
    if (commerceData && this.state.id !== commerceData.id) {
      if (!commerceData.variants || commerceData.variants.length === 0) {
        return this.setState({
          id: commerceData.id,
          variantId: commerceData.id
        });
      }

      const variant = find(commerceData.variants, { id: commerceData.id })
        || commerceData.variants[0];

      if (variant) {
        this.setState({
          id: commerceData.id,
          variantId: variant.id,
          optionValues: cloneDeep(variant.optionValues)
        });
      }
>>>>>>> 915c1ffb
    }
  }

  trackImpression = (): void => {
    if (this.needsImpression) {
      const { commerceData } = this.props;

      if (commerceData) {
        Analytics.detail.product(
          'ProductDetail',
          mapProductToAnalytics(commerceData)
        );

        Analytics.screenview('ProductDetail', {
          url: ''
        });

        if (this.props.addToRecentlyViewed) {
          this.props.addToRecentlyViewed(commerceData);
        }

        this.needsImpression = false;
      }
    }
  }

  updateOption = (name: string) => (value: string) => {
    if (this.props.commerceData) {
      const { variants } = this.props.commerceData;
      const { optionValues } = this.state;

      // Copy existing options
      const newOptionValues = [...optionValues];
      const optionIndex = findIndex(newOptionValues, { name });
      if (optionIndex === -1) {
        newOptionValues.push({ name, value });
      } else {
        newOptionValues[optionIndex].value = value;
      }

      // Search for matching variant
      const variant = find(variants, { optionValues: newOptionValues }) as any;

      if (
        variant &&
        variant.id &&
        ['commercecloud', 'mock'].indexOf(dataSourceConfig.type) !== -1
      ) {
        Navigation.push(this.props.componentId, {
          component: {
            name: 'ProductDetail',
            passProps: {
              productId: variant.id
            }
          }
        }).catch(e => console.warn('ProductDetail PUSH error: ', e));
      } else {
        // Update State
        this.setState(prevState => {
          return {
            optionValues: newOptionValues,
            variantId: (variant && variant.id)
          };
        });
      }
    }
  }

  addToCart = () => {
    const { quantity, variantId } = this.state;

    // Optimistically show success and only show errors if necessary
    this.openMiniModal('Added to Cart', 2000);

    if (!quantity || !variantId) {
      // TODO: This error message can be more appropriate
      this.openMiniModal(
        'There was an error adding to cart. Please try again!',
        2000
      );
    } else if (this.props.commerceData) {
      let addToCart = this.props.addToCart(this.props.commerceData, quantity, variantId);

      if (this.props.onAddToCart) {
        addToCart = addToCart.then(this.props.onAddToCart);
      }

      // TODO: This error handling can be improved
      addToCart.catch(err => {
        console.warn('An error occurred adding to cart', err);

        this.openMiniModal(
          'There was an error adding to cart. Please try again!',
          2000
        );
      });
    }
  }

  changeQty = (countToAdd: number) => {
    this.setState(prevState => {
      return { quantity: countToAdd };
    });
  }

  openHTMLView = (html: string, title?: string) => () => {
    const { onOpenHTMLView } = this.props;
    if (onOpenHTMLView) {
      onOpenHTMLView(html, title);
    }
  }

  goToProduct = (product: any) => () => {
    Navigation.push(this.props.componentId, {
      component: {
        name: 'ProductDetail',
        passProps: {
          productId: product.productId
        }
      }
    }).catch(e => console.warn('ProductDetail PUSH error: ', e));
  }

  openModal = (title: string, content: any, html: boolean = false) => () => {
    let modalContent = content;
    if (html) {
      modalContent = <Text style={styles.modalText}>{content}</Text>;
    }
    this.setState({ modalVisible: true, modalContent, modalTitle: title });
  }

  closeModal = () => {
    this.setState({ modalVisible: false });
  }

  openMiniModal = (content: any, timeout: number = 0) => {
    clearTimeout(this.miniModalTimer);

    const miniModalContent = (
      <View style={styles.atcModal}>
        <Image style={styles.atcImage} source={icons.checkmark} />
        <Text style={styles.atcModalText}>{content}</Text>
      </View>
    );

    this.setState({ miniModalVisible: true, miniModalContent });

    if (timeout > 0) {
      this.miniModalTimer = setTimeout(() => {
        this.closeMiniModal();
      }, timeout);
    }
  }

  closeMiniModal = () => {
    this.setState({ miniModalVisible: false });
  }

  openSignInModal = () => () => {
    Navigation.showModal({
      component: {
        name: 'SignIn',
        passProps: {
          dismissible: true,
          onDismiss: () => {
            Navigation.dismissModal(this.props.componentId)
              .catch(e => console.warn('DISMISSMODAL error: ', e));
          },
          onSignInSuccess: () => {
            Navigation.popToRoot(this.props.componentId)
              .catch(e => console.warn('POPTOROOT error: ', e));
            Navigation.push(this.props.componentId, {
              component: {
                name: 'ProductDetail',
                passProps: {
                  productId: this.props.id
                }
              }
            }).catch(e => console.warn('ProductDetail PUSH error: ', e));
            Navigation.dismissModal(this.props.componentId)
              .catch(e => console.warn('DISMISSMODAL error: ', e));
          }
        }
      }
    }).catch(e => console.warn('SignIn SHOWMODAL error: ', e));
  }

  renderShareButton = (): React.ReactNode => {
    const commerceData = this.props.commerceData as CommerceTypes.Product & { [key: string]: any };
    const { id, title } = commerceData;
    const content = {
      title: `I've shared ${title} with you`,
      message: `Check out ${title} at http://www.example.com/product/${id}`
    };
    const renderShareIcon = () => <Image source={icons.share} />;

    return (
      <ShareButton content={content} renderShareIcon={renderShareIcon} />
    );
  }

  renderSwatches = (options: CommerceTypes.Option[]): React.ReactNode => {
    const { optionValues } = this.state;

    return (
      <View>
        {options.map((option, index) => {
          const defaultOption = find(optionValues, { name: option.id });

          if (Array.isArray(option.values)
            && option.values.length === 1
            && option.values[0].name === 'Default Title') {
            return null;
          }

          return (
            <Swatches
              key={index}
              title={option.name}
              items={option.values}
              defaultValue={defaultOption ? defaultOption.value : undefined}
              onChangeSwatch={this.updateOption(option.id)}
              label={true}
            />
          );
        })}
      </View>
    );
  }

  // tslint:disable cyclomatic-complexity
  render(): JSX.Element {
    // TODO: Remove type assertion when we update this to match the commerce schema
    /* tslint:disable-next-line:no-unnecessary-type-assertion */
    const commerceData = this.props.commerceData as CommerceTypes.Product & { [key: string]: any };

    if (!commerceData) {
      return <Loading style={{ marginTop: 80 }} />;
    }

    this.trackImpression();

    const {
      brand,
      carousels = [],
      review,
      options,
      originalPrice,
      price,
      title,
      shipsMsg,
      description = '',
      images = []
    } = commerceData;

    // Update Image src (should be updated in ZoomCarousel component)
    const imagesSources = images.map((image: any) => {
      return { src: { uri: (image.uri || '').trim() } };
    });

    return (
      <View style={{ flex: 1 }}>
        <View style={styles.bottomPadding}>
          <ZoomCarousel
            images={imagesSources}
            dotStyle={styles.zoomCarouselDotStyle}
            dotActiveStyle={styles.zoomCarouselDotActiveStyle}
            renderZoomButton={this._renderZoomButton}
            zoomButtonStyle={styles.zoomCarouselZoomButtonStyle}
          />
        </View>
        <View style={styles.edgePadding}>
          <View style={styles.titleContainer}>
            <View style={styles.titleContainerLeft}>
              {brand && <Text style={styles.brand}>{brand}</Text>}
              <Text style={styles.title}>{title}</Text>
            </View>
            <View style={styles.titleContainerRight}>
              {this.renderShareButton()}
            </View>
          </View>
          {shipsMsg && (
            <Text style={styles.shipsMsg}>{shipsMsg}</Text>
          )}
          <View style={{ paddingBottom: 20 }}>
            <View style={[styles.row, { justifyContent: 'space-between' }]}>
              <View style={[styles.row, { alignItems: 'center' }]}>
                {!!originalPrice && (
                  <Text style={styles.originalPrice}>
                    {translate.currency(originalPrice)}
                  </Text>
                )}
                {price && <Text style={styles.price}>
                  {translate.currency(price)}
                </Text>}
              </View>
              {review &&
                review.statistics && (
                  <View>
                    <TouchableOpacity
                      style={[styles.row, { alignItems: 'flex-end' }]}
                      onPress={this.openReviews}
                    >
                      <ReviewIndicator
                        value={review.statistics.averageRating}
                        itemSize={18}
                      />
                      <Text
                        style={{
                          paddingLeft: 8,
                          fontWeight: '700',
                          fontSize: 12,
                          color: variables.palette.secondary
                        }}
                      >
                        {review.statistics.averageRating.toFixed(1)}
                      </Text>
                      <Text style={{ paddingLeft: 8, fontSize: 12 }}>
                        ({review.statistics.reviewCount})
                      </Text>
                    </TouchableOpacity>
                  </View>
                )}
            </View>
          </View>
        </View>
        <View style={styles.edgePadding}>
          {options && this.renderSwatches(options)}
          <View style={styles.quantityView}>
            <View style={{ paddingBottom: 20 }}>
              <Text
                style={styles.quantityText}
              >
                {translate.string(translationKeys.item.qty)}:
              </Text>
              {this._renderStepper()}
            </View>
            <View style={styles.bottomPadding}>
              {this._renderAddToCartButton()}
            </View>
          </View>
        </View>
        <View style={[styles.edgePadding, styles.bottomPadding]}>
          <PSHTMLView
            html={description}
            stylesheet={{
              div: {
                fontSize: 15
              },
              li: {
                fontSize: 13,
                paddingTop: 2
              }
            }}
          />
        </View>
        {carousels.map(this._renderCarousels)}
        {this.state.modalContent && (
          <PSModal
            visible={this.state.modalVisible}
            title={this.state.modalTitle}
            content={this.state.modalContent}
            onClose={this.closeModal}
          />
        )}
        {this.state.miniModalContent && (
          <PSModal
            visible={this.state.miniModalVisible}
            content={this.state.miniModalContent}
            onClose={this.closeMiniModal}
            fullscreen={false}
            backdropPress={this.closeMiniModal}
            backdropOpacity={0}
          />
        )}
      </View>
    );
  }

  _renderCarousels = (carousel: any, index: number) => {
    return (
      <View key={index}>
        <Text style={styles.carouselTitle}>{carousel.title}</Text>
        <PSProductCarousel
          style={styles.productCarousel}
          items={carousel.products.map((prod: any) => ({
            ...prod,
            image: { uri: prod.image },
            onPress: this.goToProduct(prod)
          }))}
        />
      </View>
    );
  }

  openWebView = (url: string, title: string) => () => {
    Navigation.push(this.props.componentId, {
      component: {
        name: 'DesktopPassthrough',
        options: {
          topBar: {
            title: {
              text: title
            }
          }
        },
        passProps: {
          url
        }
      }
    }).catch(e => console.warn('DesktopPassthrough PUSH error: ', e));
  }

  _renderZoomButton = (openZoom: () => void): JSX.Element => {
    return (
      <TouchableOpacity onPress={openZoom}>
        <Image resizeMode='contain' source={icons.zoom} />
      </TouchableOpacity>
    );
  }

  _renderStepper = (): JSX.Element => {
    return (
      <PSStepper
        minimumQuantity={1}
        initialQuantity={1}
        onChange={this.changeQty}
      />
    );
  }

  _renderAddToCartButton = (): JSX.Element => {
    return (
      <PSButton
        title={translate.string(translationKeys.item.actions.addToCart.actionBtn)}
        onPress={this.addToCart}
        titleStyle={{
          fontWeight: '600',
          fontSize: 15,
          color: variables.palette.onPrimary
        }}
      />
    );
  }

  openReviews = () => {
    const { commerceData } = this.props;

    if (commerceData && commerceData.review) {
      this.navigateToScreen(
        'ProductDetailReviews',
        'Reviews (' + commerceData.review.total + ')',
        {
          reviewQuery: { ids: commerceData.id }
        }
      );
    }
  }

  navigateToScreen = (screen: string, title: string, props: any) => {
    Navigation.push(this.props.componentId, {
      component: {
        name: screen,
        passProps: props,
        options: {
          topBar: {
            title: {
              text: title
            }
          }
        }
      }
    }).catch(e => console.warn(`${screen} PUSH error: `, e));
  }
}

export const PSProductDetail = withProductDetailData<UnwrappedPSProductDetailProps>(
  async (DataSource: CommerceDataSource, props: UnwrappedPSProductDetailProps) =>
    DataSource.fetchProduct(props.id)
  // TODO: Update cart provider to separate out types correctly
)(withCart(PSProductDetailComponent as any) as any);<|MERGE_RESOLUTION|>--- conflicted
+++ resolved
@@ -270,41 +270,39 @@
     this.needsImpression = true;
   }
 
-<<<<<<< HEAD
   componentDidUpdate(prevProps: PSProductDetailComponentInternalProps): void {
     const { commerceData, componentId } = this.props;
-    const oldTitle = prevProps.commerceData && prevProps.commerceData.title;
-
-    if (commerceData && commerceData.title && commerceData.title !== oldTitle) {
-      Navigation.mergeOptions(componentId, {
-        topBar: {
-          title: {
-            text: commerceData.title
+    if (commerceData) {
+      if (this.state.id !== commerceData.id) {
+        if (!commerceData.variants || commerceData.variants.length === 0) {
+          return this.setState({
+            id: commerceData.id,
+            variantId: commerceData.id
+          });
+        }
+
+        const variant = find(commerceData.variants, { id: commerceData.id })
+          || commerceData.variants[0];
+
+        if (variant) {
+          this.setState({
+            id: commerceData.id,
+            variantId: variant.id,
+            optionValues: cloneDeep(variant.optionValues)
+          });
+        }
+      }
+
+      if (commerceData.title &&
+        commerceData.title !== (prevProps.commerceData && prevProps.commerceData.title)) {
+        Navigation.mergeOptions(componentId, {
+          topBar: {
+            title: {
+              text: commerceData.title
+            }
           }
-        }
-      });
-=======
-  componentDidUpdate(): void {
-    const { commerceData } = this.props;
-    if (commerceData && this.state.id !== commerceData.id) {
-      if (!commerceData.variants || commerceData.variants.length === 0) {
-        return this.setState({
-          id: commerceData.id,
-          variantId: commerceData.id
         });
       }
-
-      const variant = find(commerceData.variants, { id: commerceData.id })
-        || commerceData.variants[0];
-
-      if (variant) {
-        this.setState({
-          id: commerceData.id,
-          variantId: variant.id,
-          optionValues: cloneDeep(variant.optionValues)
-        });
-      }
->>>>>>> 915c1ffb
     }
   }
 
