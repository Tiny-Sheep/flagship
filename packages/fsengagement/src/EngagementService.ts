--- conflicted
+++ resolved
@@ -2,8 +2,6 @@
 import AsyncStorage from '@react-native-community/async-storage';
 import FSNetwork from '@brandingbrand/fsnetwork';
 import DeviceInfo from 'react-native-device-info';
-import moment from 'moment';
-
 import {
   EngagementMessage,
   EngagementProfile,
@@ -243,10 +241,6 @@
       });
   }
 
-<<<<<<< HEAD
-
-=======
->>>>>>> 79ff4fb9
   async getInboxMessages(attributes?: AttributePayload): Promise<EngagementMessage[]> {
     // check we have a user profile
     if (!this.profileId) {
@@ -270,11 +264,7 @@
           id: data.id,
           published: new Date(data.published),
           isNew: lastEngagementFetch ?
-<<<<<<< HEAD
-            moment.utc(data.published).valueOf() > parseInt(lastEngagementFetch, 10) : false,
-=======
             Date.parse(data.published) > parseInt(lastEngagementFetch, 10) : false,
->>>>>>> 79ff4fb9
           message: JSON.parse(data.message),
           title: data.title,
           inbox: data.inbox,
@@ -284,11 +274,7 @@
       .then((messages: EngagementMessage[]) => {
         this.messages = messages;
         this.messageCache = +new Date();
-<<<<<<< HEAD
-        AsyncStorage.setItem('LAST_ENGAGEMENT_FETCH', moment.utc(new Date()).valueOf().toString())
-=======
         AsyncStorage.setItem('LAST_ENGAGEMENT_FETCH', Date.now().toString())
->>>>>>> 79ff4fb9
           .catch();
         return messages;
       })
@@ -306,10 +292,6 @@
       });
   }
 
-<<<<<<< HEAD
-
-=======
->>>>>>> 79ff4fb9
   async onNotification(notif: EngagmentNotification): Promise<void> {
     console.log('onNotification', notif);
 
