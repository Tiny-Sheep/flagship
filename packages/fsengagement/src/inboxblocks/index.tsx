--- conflicted
+++ resolved
@@ -30,10 +30,7 @@
   Video: VideoBlock,
   TwinCTA: TwinCTABlock,
   TextWithIcon: TextWithIconBlock,
-<<<<<<< HEAD
-=======
   InboxWrapper,
->>>>>>> a2e14885
   Event: EventBlock,
   Card,
   FeaturedTopCard,
