--- conflicted
+++ resolved
@@ -8,12 +8,9 @@
   View
 } from 'react-native';
 import { Navigation } from 'react-native-navigation';
-<<<<<<< HEAD
 import * as Animatable from 'react-native-animatable';
 import GestureHandler from '../GestureHandler';
-=======
-
->>>>>>> f009afc7
+
 const NEW = 'NEW';
 const styles = StyleSheet.create({
   bottom: {
@@ -59,12 +56,9 @@
   storyType?: string;
   source: ImageProp;
   isNew?: boolean;
-<<<<<<< HEAD
   AnimatedPageCounter?: any;
   AnimatedNavTitle?: any;
   setScrollEnabled: (enabled: boolean) => void;
-=======
->>>>>>> f009afc7
 }
 
 export default class FullScreenImageCard extends Component<FullScreenCardProps> {
@@ -78,7 +72,6 @@
   static contextTypes: any = {
     handleAction: PropTypes.func
   };
-<<<<<<< HEAD
   state: any = {};
   AnimatedImage: any;
   AnimatedText: any;
@@ -91,11 +84,6 @@
 
   handleImageRef = (ref: any) => this.AnimatedImage = ref;
   handleTextRef = (ref: any) => this.AnimatedText = ref;
-=======
-  constructor(props: FullScreenCardProps) {
-    super(props);
-  }
->>>>>>> f009afc7
 
   getChildContext = () => ({
     story: this.props.story,
@@ -150,7 +138,7 @@
         },
         passProps: {
           json,
-          backButton: !(json.tabbedItems && json.tabbedItems.length),
+          backButton: true,
           name: this.props.name,
           id: this.props.id,
           animate: true,
@@ -164,7 +152,6 @@
   onCardPress = (): void => {
     const { handleAction } = this.context;
     const { actions, story, storyGradient, storyType } = this.props;
-<<<<<<< HEAD
 
     if (!(story && story.tabbedItems && story.tabbedItems.length)) {
       this.AnimatedImage.transitionTo({
@@ -184,11 +171,9 @@
     this.props.AnimatedNavTitle.transitionTo(
       { opacity: 0, translateY: -10 },
       400, 'linear');
-=======
->>>>>>> f009afc7
 
     // if there is a story attached and either
-    //    1) no actions object (Related)
+    //    1) no actions object
     //    2) actions.type is null or 'story' (new default tappable cards)
     if (story &&
       (!actions || (actions && (actions.type === null || actions.type === 'story')))
@@ -218,7 +203,6 @@
         onSwipe={this.onSwipeUp}
         setScrollEnabled={this.props.setScrollEnabled}
       >
-<<<<<<< HEAD
         <TouchableOpacity
           style={containerStyle}
           onPress={this.onCardPress}
@@ -233,25 +217,6 @@
               ref={this.handleImageRef}
               useNativeDriver
               style={[StyleSheet.absoluteFill, styles.fullScreen]}
-=======
-        <ImageBackground source={contents.Image.source} style={styles.fullScreen}>
-          <View style={styles.bottom}>
-            {this.props.isNew &&
-              <View
-                style={styles.newContainer}
-              >
-                <Text
-                  style={styles.newText}
-                >
-                  {NEW}
-                </Text>
-              </View>}
-            <TextBlock
-              {...contents.Eyebrow}
-            />
-            <TextBlock
-              {...contents.Headline}
->>>>>>> f009afc7
             />
             <Animatable.View
               style={styles.bottom}
